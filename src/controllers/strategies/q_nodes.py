import time
import os
import numpy as np
import multiprocessing as mp
from functools import partial
from typing import Union, Tuple, List, Dict, Set, Any
from copy import deepcopy

from src.middlewares.slogger import SafeLogger
from src.funcs.base import emd_efecto, ABECEDARY
from src.middlewares.profile import profiler_manager, profile
from src.funcs.format import fmt_biparte_q
from src.controllers.manager import Manager
from src.models.base.sia import SIA
from src.models.core.solution import Solution
from src.constants.models import (
    QNODES_ANALYSIS_TAG,
    QNODES_LABEL,
    QNODES_STRAREGY_TAG,
)
from src.constants.base import (
    TYPE_TAG,
    NET_LABEL,
    INFTY_NEG,
    INFTY_POS,
    LAST_IDX,
    EFECTO,
    ACTUAL,
)

def _process_submodular(args):
    """Worker function for parallel processing"""
    qnodes, delta, omegas, sia_dists_marginales = args
    emd_union, emd_delta, vector_delta_marginal = qnodes.funcion_submodular(delta, omegas, sia_dists_marginales)
    return delta, emd_union, emd_delta, vector_delta_marginal

class QNodes(SIA):
    """
    Optimized QNodes class with deterministic parallelization.
    """
    def __init__(self, gestor: Manager):
        super().__init__(gestor)
        profiler_manager.start_session(
            f"{NET_LABEL}{len(gestor.estado_inicial)}{gestor.pagina}"
        )
        self.memoria_omega = {}
        self.memoria_particiones = {}
        self.etiquetas = [tuple(s.lower() for s in ABECEDARY), ABECEDARY]
        self.logger = SafeLogger(QNODES_STRAREGY_TAG)

        self.num_workers = 4  # Fixed for deterministic behavior
        self.logger.info(f"Initialized with {self.num_workers} workers")

    @profile(context={TYPE_TAG: QNODES_ANALYSIS_TAG})
    def aplicar_estrategia(
        self,
        condicion: str,
        alcance: str,
        mecanismo: str,
    ):
<<<<<<< HEAD
        self.sia_preparar_subsistema(condicion, alcance, mecanismo)

        #

        futuro = tuple(
            (EFECTO, idx_efecto) for idx_efecto in self.sia_subsistema.indices_ncubos
        )
        # ( (1,0)=A (1,1)=B (1,2)=C #

        presente = tuple(
            (ACTUAL, idx_actual) for idx_actual in self.sia_subsistema.dims_ncubos
        )  #
        # ( (0,0)=a (0,1)=b (0,2)=c #
=======
        mp.freeze_support()
>>>>>>> 251ac1cd

        self.sia_preparar_subsistema(condicion, alcance, mecanismo)
        futuro = [(EFECTO, e) for e in self.sia_subsistema.indices_ncubos]
        presente = [(ACTUAL, a) for a in self.sia_subsistema.dims_ncubos]
        self.m = self.sia_subsistema.indices_ncubos.size
        self.n = self.sia_subsistema.dims_ncubos.size
        self.indices_alcance = self.sia_subsistema.indices_ncubos
        self.indices_mecanismo = self.sia_subsistema.dims_ncubos
        self.tiempos = (
            np.zeros(self.n, dtype=np.int8),
            np.zeros(self.m, dtype=np.int8),
        )
        vertices = presente + futuro
        self.vertices = set(vertices)

        manager = mp.Manager()
        shared_particiones = manager.dict()

        vertices_totales = sorted(vertices)
        start_time = time.time()

        chunk_size = 2
        omegas_ciclo = [vertices_totales[0]]
        deltas_restantes = sorted(vertices_totales[1:])

        with mp.Pool(processes=self.num_workers) as pool:
            while len(deltas_restantes) > 0:
                chunks = [deltas_restantes[i:i + chunk_size] for i in range(0, len(deltas_restantes), chunk_size)]

                all_results = []
                for chunk in chunks:
                    args = [
                        (self, delta, omegas_ciclo, deepcopy(self.sia_dists_marginales))
                        for delta in chunk
                    ]
                    chunk_results = pool.map(_process_submodular, args)
                    all_results.extend(chunk_results)

                # Deterministic selection: sort by cost then delta
                all_results.sort(key=lambda x: (round(x[1] - x[2], 10), str(x[0])))

                min_cost = float('inf')
                best_delta = None
                best_emd_delta = None
                best_dist = None

                for delta, emd_union, emd_delta, dist in all_results:
                    cost = emd_union - emd_delta
                    if cost < min_cost or (cost == min_cost and str(delta) < str(best_delta)):
                        min_cost = cost
                        best_delta = delta
                        best_emd_delta = emd_delta
                        best_dist = dist

                if best_delta is not None:
                    shared_particiones[tuple(best_delta)] = (best_emd_delta, best_dist)
                    omegas_ciclo.append(best_delta)
                    deltas_restantes = [d for d in deltas_restantes if d != best_delta]

        if shared_particiones:
            raw_key = min(shared_particiones.keys(), key=lambda k: (shared_particiones[k][0], str(k)))
            key = (raw_key,) if isinstance(raw_key[0], int) else raw_key
            perdida, dist_marginal = shared_particiones[raw_key]
            fmt = fmt_biparte_q(list(key), self.nodes_complement(list(key)))
        else:
            self.logger.warning("No partitions found, using default values")
            key = []
            perdida = INFTY_NEG
            dist_marginal = np.zeros(1)
            fmt = {"left": [], "right": []}

        tiempo_total = time.time() - start_time
        self.logger.info(f"Total execution time: {tiempo_total:.4f} seconds")

        return Solution(
            estrategia=QNODES_LABEL,
            perdida=perdida,
            distribucion_subsistema=self.sia_dists_marginales,
<<<<<<< HEAD
            distribucion_particion=self.memoria_particiones[mip][1],
            tiempo_total=time.time() - self.sia_tiempo_inicio,
            particion=fmt_mip,
        )

    def algorithm(self, vertices: list[tuple[int, int]]):
        """
        Implementa el algoritmo Q para encontrar la partición óptima de un sistema que minimiza la pérdida de información, basándose en principios de submodularidad dentro de la teoría de lainformación.

        El algoritmo opera sobre un conjunto de vértices que representan nodos en diferentes tiempos del sistema (presente y futuro). La idea fundamental es construir incrementalmente grupos de nodos que, cuando se particionan, producen la menor pérdida posible de información en el sistema.

        Proceso Principal:
        -----------------
        El algoritmo comienza estableciendo dos conjuntos fundamentales: omega (W) y delta.
        Omega siempre inicia con el primer vértice del sistema, mientras que delta contiene todos los vértices restantes. Esta decisión no es arbitraria - al comenzar con un
        solo elemento en omega, podemos construir grupos de manera incremental evaluando cómo cada adición afecta la pérdida de información.

        La ejecución se desarrolla en fases, ciclos e iteraciones, donde cada fase representa un nivel diferente y conlleva a la formación de una partición candidata, cada ciclo representa un incremento de elementos al conjunto W y cada iteración determina al final cuál es el mejor elemento/cambio/delta para añadir en W.
        Fase >> Ciclo >> Iteración.

        1. Formación Incremental de Grupos:
        El algoritmo mantiene un conjunto omega que crece gradualmente en cada j-iteración. En cada paso, evalúa todos los deltas restantes para encontrar cuál, al unirse con omega produce la menor pérdida de información. Este proceso utiliza la función submodular para calcular la diferencia entre la EMD (Earth Mover's Distance) de la combinación y la EMD individual del delta evaluado.

        2. Evaluación de deltas:
        Para cada delta candidato el algoritmo:
        - Calcula su EMD individual si no está en memoria.
        - Calcula la EMD de su combinación con el conjunto omega actual
        - Determina la diferencia entre estas EMDs (el "costo" de la combinación)
        El delta que produce el menor costo se selecciona y se añade a omega.

        3. Formación de Nuevos Grupos:
        Al final de cada fase cuando omega crezca lo suficiente, el algoritmo:
        - Toma los últimos elementos de omega y delta (par candidato).
        - Los combina en un nuevo grupo
        - Actualiza la lista de vértices para la siguiente fase
        Este proceso de agrupamiento permite que el algoritmo construya particiones
        cada vez más complejas y reutilice estos "pares candidatos" para particiones en conjunto.

        Optimización y Memoria:
        ----------------------
        El algoritmo utiliza dos estructuras de memoria clave:
        - individual_memory: Almacena las EMDs y distribuciones de nodos individuales, evitando recálculos muy costosos.
        - partition_memory: Guarda las EMDs y distribuciones de las particiones completas, permitiendo comparar diferentes combinaciones de grupos teniendo en cuenta que su valor real está asociado al valor individual de su formación delta.

        La memoización es relevante puesto muchos cálculos de EMD son computacionalmente costosos y se repiten durante la ejecución del algoritmo.

        Resultado:
        ---------------
        Al terminar todas las fases, el algoritmo selecciona la partición que produjo la menor EMD global, representando la división del sistema que mejor preserva su información causal.

        Args:
            vertices (list[tuple[int, int]]): Lista de vértices donde cada uno es una
                tupla (tiempo, índice). tiempo=0 para presente (t_0), tiempo=1 para futuro (t_1).

        Returns:
            tuple[float, tuple[tuple[int, int], ...]]: El valor de pérdida en la primera posición, asociado con la partición óptima encontrada, identificada por la clave en partition_memory que produce la menor EMD.
        """
        omegas_origen = np.array([vertices[0]])
        deltas_origen = np.array(vertices[1:])

        vertices_fase = vertices

        omegas_ciclo = omegas_origen
        deltas_ciclo = deltas_origen

        total = len(vertices_fase) - 2
        for i in range(len(vertices_fase) - 2):
            self.logger.debug(f"total: {total - i}")
            omegas_ciclo = [vertices_fase[0]]
            deltas_ciclo = vertices_fase[1:]

            emd_particion_candidata = INFTY_POS

            for j in range(len(deltas_ciclo) - 1):
                # self.logger.critic(f"   {j=}")
                emd_local = 1e5
                indice_mip: int

                for k in range(len(deltas_ciclo)):
                    emd_union, emd_delta, dist_marginal_delta = self.funcion_submodular(
                        deltas_ciclo[k], omegas_ciclo
                    )
                    emd_iteracion = emd_union - emd_delta

                    if emd_iteracion < emd_local:
                        emd_local = emd_iteracion
                        indice_mip = k

                    emd_particion_candidata = emd_delta
                    dist_particion_candidata = dist_marginal_delta
                    ...
                # self.logger.critic(f"       [k]: {indice_mip}")

                omegas_ciclo.append(deltas_ciclo[indice_mip])
                deltas_ciclo.pop(indice_mip)
                ...

            self.memoria_particiones[
                tuple(
                    deltas_ciclo[LAST_IDX]
                    if isinstance(deltas_ciclo[LAST_IDX], list)
                    else deltas_ciclo
                )
            ] = emd_particion_candidata, dist_particion_candidata

            par_candidato = (
                [omegas_ciclo[LAST_IDX]]
                if isinstance(omegas_ciclo[LAST_IDX], tuple)
                else omegas_ciclo[LAST_IDX]
            ) + (
                deltas_ciclo[LAST_IDX]
                if isinstance(deltas_ciclo[LAST_IDX], list)
                else deltas_ciclo
            )

            omegas_ciclo.pop()
            omegas_ciclo.append(par_candidato)

            vertices_fase = omegas_ciclo
            ...

        return min(
            self.memoria_particiones, key=lambda k: self.memoria_particiones[k][0]
=======
            distribucion_particion=dist_marginal,
            tiempo_total=tiempo_total,
            particion=fmt,
>>>>>>> 251ac1cd
        )

    def funcion_submodular(
        self,
        deltas: Union[tuple, List[tuple]],
        omegas: List[Union[tuple, List[tuple]]],
        sia_dists_marginales: np.ndarray
    ) -> Tuple[float, float, np.ndarray]:
        emd_delta = INFTY_NEG
        temporal = [[], []]

        if isinstance(deltas, tuple):
            d_tiempo, d_indice = deltas
            temporal[d_tiempo].append(d_indice)
        else:
            for delta in sorted(deltas):
                d_tiempo, d_indice = delta
                temporal[d_tiempo].append(d_indice)

        copia_delta = self.sia_subsistema
        particion_delta = copia_delta.bipartir(
            np.array(sorted(temporal[EFECTO]), dtype=np.int8),
            np.array(sorted(temporal[ACTUAL]), dtype=np.int8),
        )
        vector_delta_marginal = particion_delta.distribucion_marginal()
        emd_delta = emd_efecto(vector_delta_marginal, sia_dists_marginales)

        for omega in sorted(omegas, key=str):
            if isinstance(omega, list):
                for omg in sorted(omega):
                    o_tiempo, o_indice = omg
                    temporal[o_tiempo].append(o_indice)
            else:
                o_tiempo, o_indice = omega
                temporal[o_tiempo].append(o_indice)

        copia_union = self.sia_subsistema
        particion_union = copia_union.bipartir(
            np.array(sorted(temporal[EFECTO]), dtype=np.int8),
            np.array(sorted(temporal[ACTUAL]), dtype=np.int8),
        )
        vector_union_marginal = particion_union.distribucion_marginal()
        emd_union = emd_efecto(vector_union_marginal, sia_dists_marginales)

        return emd_union, emd_delta, vector_delta_marginal

    def nodes_complement(self, nodes: List[Tuple[int, int]]) -> List[Tuple[int, int]]:
        return sorted(list(set(self.vertices) - set(nodes)))<|MERGE_RESOLUTION|>--- conflicted
+++ resolved
@@ -58,23 +58,7 @@
         alcance: str,
         mecanismo: str,
     ):
-<<<<<<< HEAD
-        self.sia_preparar_subsistema(condicion, alcance, mecanismo)
-
-        #
-
-        futuro = tuple(
-            (EFECTO, idx_efecto) for idx_efecto in self.sia_subsistema.indices_ncubos
-        )
-        # ( (1,0)=A (1,1)=B (1,2)=C #
-
-        presente = tuple(
-            (ACTUAL, idx_actual) for idx_actual in self.sia_subsistema.dims_ncubos
-        )  #
-        # ( (0,0)=a (0,1)=b (0,2)=c #
-=======
         mp.freeze_support()
->>>>>>> 251ac1cd
 
         self.sia_preparar_subsistema(condicion, alcance, mecanismo)
         futuro = [(EFECTO, e) for e in self.sia_subsistema.indices_ncubos]
@@ -153,135 +137,9 @@
             estrategia=QNODES_LABEL,
             perdida=perdida,
             distribucion_subsistema=self.sia_dists_marginales,
-<<<<<<< HEAD
-            distribucion_particion=self.memoria_particiones[mip][1],
-            tiempo_total=time.time() - self.sia_tiempo_inicio,
-            particion=fmt_mip,
-        )
-
-    def algorithm(self, vertices: list[tuple[int, int]]):
-        """
-        Implementa el algoritmo Q para encontrar la partición óptima de un sistema que minimiza la pérdida de información, basándose en principios de submodularidad dentro de la teoría de lainformación.
-
-        El algoritmo opera sobre un conjunto de vértices que representan nodos en diferentes tiempos del sistema (presente y futuro). La idea fundamental es construir incrementalmente grupos de nodos que, cuando se particionan, producen la menor pérdida posible de información en el sistema.
-
-        Proceso Principal:
-        -----------------
-        El algoritmo comienza estableciendo dos conjuntos fundamentales: omega (W) y delta.
-        Omega siempre inicia con el primer vértice del sistema, mientras que delta contiene todos los vértices restantes. Esta decisión no es arbitraria - al comenzar con un
-        solo elemento en omega, podemos construir grupos de manera incremental evaluando cómo cada adición afecta la pérdida de información.
-
-        La ejecución se desarrolla en fases, ciclos e iteraciones, donde cada fase representa un nivel diferente y conlleva a la formación de una partición candidata, cada ciclo representa un incremento de elementos al conjunto W y cada iteración determina al final cuál es el mejor elemento/cambio/delta para añadir en W.
-        Fase >> Ciclo >> Iteración.
-
-        1. Formación Incremental de Grupos:
-        El algoritmo mantiene un conjunto omega que crece gradualmente en cada j-iteración. En cada paso, evalúa todos los deltas restantes para encontrar cuál, al unirse con omega produce la menor pérdida de información. Este proceso utiliza la función submodular para calcular la diferencia entre la EMD (Earth Mover's Distance) de la combinación y la EMD individual del delta evaluado.
-
-        2. Evaluación de deltas:
-        Para cada delta candidato el algoritmo:
-        - Calcula su EMD individual si no está en memoria.
-        - Calcula la EMD de su combinación con el conjunto omega actual
-        - Determina la diferencia entre estas EMDs (el "costo" de la combinación)
-        El delta que produce el menor costo se selecciona y se añade a omega.
-
-        3. Formación de Nuevos Grupos:
-        Al final de cada fase cuando omega crezca lo suficiente, el algoritmo:
-        - Toma los últimos elementos de omega y delta (par candidato).
-        - Los combina en un nuevo grupo
-        - Actualiza la lista de vértices para la siguiente fase
-        Este proceso de agrupamiento permite que el algoritmo construya particiones
-        cada vez más complejas y reutilice estos "pares candidatos" para particiones en conjunto.
-
-        Optimización y Memoria:
-        ----------------------
-        El algoritmo utiliza dos estructuras de memoria clave:
-        - individual_memory: Almacena las EMDs y distribuciones de nodos individuales, evitando recálculos muy costosos.
-        - partition_memory: Guarda las EMDs y distribuciones de las particiones completas, permitiendo comparar diferentes combinaciones de grupos teniendo en cuenta que su valor real está asociado al valor individual de su formación delta.
-
-        La memoización es relevante puesto muchos cálculos de EMD son computacionalmente costosos y se repiten durante la ejecución del algoritmo.
-
-        Resultado:
-        ---------------
-        Al terminar todas las fases, el algoritmo selecciona la partición que produjo la menor EMD global, representando la división del sistema que mejor preserva su información causal.
-
-        Args:
-            vertices (list[tuple[int, int]]): Lista de vértices donde cada uno es una
-                tupla (tiempo, índice). tiempo=0 para presente (t_0), tiempo=1 para futuro (t_1).
-
-        Returns:
-            tuple[float, tuple[tuple[int, int], ...]]: El valor de pérdida en la primera posición, asociado con la partición óptima encontrada, identificada por la clave en partition_memory que produce la menor EMD.
-        """
-        omegas_origen = np.array([vertices[0]])
-        deltas_origen = np.array(vertices[1:])
-
-        vertices_fase = vertices
-
-        omegas_ciclo = omegas_origen
-        deltas_ciclo = deltas_origen
-
-        total = len(vertices_fase) - 2
-        for i in range(len(vertices_fase) - 2):
-            self.logger.debug(f"total: {total - i}")
-            omegas_ciclo = [vertices_fase[0]]
-            deltas_ciclo = vertices_fase[1:]
-
-            emd_particion_candidata = INFTY_POS
-
-            for j in range(len(deltas_ciclo) - 1):
-                # self.logger.critic(f"   {j=}")
-                emd_local = 1e5
-                indice_mip: int
-
-                for k in range(len(deltas_ciclo)):
-                    emd_union, emd_delta, dist_marginal_delta = self.funcion_submodular(
-                        deltas_ciclo[k], omegas_ciclo
-                    )
-                    emd_iteracion = emd_union - emd_delta
-
-                    if emd_iteracion < emd_local:
-                        emd_local = emd_iteracion
-                        indice_mip = k
-
-                    emd_particion_candidata = emd_delta
-                    dist_particion_candidata = dist_marginal_delta
-                    ...
-                # self.logger.critic(f"       [k]: {indice_mip}")
-
-                omegas_ciclo.append(deltas_ciclo[indice_mip])
-                deltas_ciclo.pop(indice_mip)
-                ...
-
-            self.memoria_particiones[
-                tuple(
-                    deltas_ciclo[LAST_IDX]
-                    if isinstance(deltas_ciclo[LAST_IDX], list)
-                    else deltas_ciclo
-                )
-            ] = emd_particion_candidata, dist_particion_candidata
-
-            par_candidato = (
-                [omegas_ciclo[LAST_IDX]]
-                if isinstance(omegas_ciclo[LAST_IDX], tuple)
-                else omegas_ciclo[LAST_IDX]
-            ) + (
-                deltas_ciclo[LAST_IDX]
-                if isinstance(deltas_ciclo[LAST_IDX], list)
-                else deltas_ciclo
-            )
-
-            omegas_ciclo.pop()
-            omegas_ciclo.append(par_candidato)
-
-            vertices_fase = omegas_ciclo
-            ...
-
-        return min(
-            self.memoria_particiones, key=lambda k: self.memoria_particiones[k][0]
-=======
             distribucion_particion=dist_marginal,
             tiempo_total=tiempo_total,
             particion=fmt,
->>>>>>> 251ac1cd
         )
 
     def funcion_submodular(
